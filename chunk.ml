type item_desc =
  | Definitions of Parsetree.structure_item Location.loc list
  | Module_opening of Location.t * string Location.loc * Parsetree.module_expr
  | Module_closing of Parsetree.structure_item Location.loc * History.offset

type item = Outline.sync * (item_desc, exn) Misc.sum
type sync = item History.sync
type t = item History.t

exception Malformed_module of Location.t
exception Invalid_chunk

let eof_lexer _ = Chunk_parser.EOF
let fail_lexer _ = failwith "lexer ended"
let fallback_lexer = eof_lexer

let line x = (x.Location.loc.Location.loc_start.Lexing.pos_lnum)

let dump_chunk t =
  List.map
  begin function
<<<<<<< HEAD
  | _, Misc.Inl (Definition d) -> ("definition", line d)
  | _, Misc.Inl (Module_opening (l,s,_)) -> ("opening " ^ s.Location.txt, line s)
  | _, Misc.Inl (Module_closing (d,offset)) -> ("closing after " ^ string_of_int offset, line d)
  | _, Misc.Inr exn -> ("exception", -1)
=======
  | _, Definitions [] -> assert false
  | _, Definitions (d :: _) -> ("definition", line d)
  | _, Module_opening (l,s,_) -> ("opening " ^ s.Location.txt, line s)
  | _, Module_closing (d,offset) -> ("closing after " ^ string_of_int offset, line d)
  | _, Partial_definitions [] -> ("empty partial_definitions", -1)
  | _, Partial_definitions (d :: _) -> ("partial_definitions", line d)
>>>>>>> 33d674e0
  end (List.rev (History.prevs t) @ History.nexts t)

let fake_tokens tokens f =
  let tokens = ref tokens in
  fun lexbuf ->
    match !tokens with
      | (t, sz) :: ts ->
          let open Lexing in
          lexbuf.lex_start_p <- lexbuf.lex_curr_p;
          lexbuf.lex_curr_p <- { lexbuf.lex_curr_p with pos_cnum = lexbuf.lex_curr_p.pos_cnum + sz };
          tokens := ts;
          t
      | _ -> f lexbuf

let sync_step outline tokens t =
  match outline with
    | Outline_utils.Enter_module ->
        let lexer = History.wrap_lexer (ref (History.of_list tokens))
          (fake_tokens [Chunk_parser.END, 3; Chunk_parser.EOF, 0] fallback_lexer)
        in
        let open Parsetree in
        let mod_str =
          List.hd (Chunk_parser.top_structure_item lexer (Lexing.from_string ""))
        in
        begin match mod_str.Location.txt with
        | { pstr_desc = (Pstr_module (s,m)) ; pstr_loc } ->
            Some (Module_opening (pstr_loc, s, m))
        | _ -> assert false
        end
    | Outline_utils.Definition ->
        (* run structure_item parser on tokens, appending EOF *)
        let lexer = History.wrap_lexer (ref (History.of_list tokens))
          (fake_tokens [Chunk_parser.EOF, 0] fallback_lexer)
        in
        let lexer = Chunk_parser_utils.print_tokens ~who:"chunk" lexer in
        let defs = Chunk_parser.top_structure_item lexer (Lexing.from_string "") in
        Some (Definitions defs)

    | Outline_utils.Done | Outline_utils.Unterminated | Outline_utils.Exception _ -> None
    | Outline_utils.Rollback -> raise Invalid_chunk

    | Outline_utils.Leave_module ->
        (* reconstitute module from t *)
        let rec rewind_defs defs t =
          match History.backward t with
<<<<<<< HEAD
          | Some ((_,Misc.Inl (Definition d)), t') -> rewind_defs (d.Location.txt :: defs) t'
          | Some ((_,Misc.Inl (Module_closing (d,offset))), t') ->
=======
          | Some ((_, Definitions []), _) -> assert false
          | Some ((_,Definitions (d::_)), t') -> rewind_defs (d.Location.txt :: defs) t'
          | Some ((_,Partial_definitions _), t') -> rewind_defs defs t'
          | Some ((_,Module_closing (d,offset)), t') ->
>>>>>>> 33d674e0
              rewind_defs (d.Location.txt :: defs) (History.seek_offset offset t')
          | Some ((_,Misc.Inl (Module_opening (loc,s,m))), t') -> loc,s,m,defs,t'
          | Some ((_,Misc.Inr _), t') -> rewind_defs defs t'
          | None -> 
              let p = (match tokens with (_,loc_start,loc_end) :: _ -> Location.({loc_start;loc_end;loc_ghost = false}) | _ -> Location.none) in
              raise (Malformed_module p)
        in
        let loc,s,m,defs,t = rewind_defs [] t in
        let open Parsetree in
        let rec subst_structure e =
          let pmod_desc = match e.pmod_desc with
            | Pmod_structure _ ->
                Pmod_structure defs
            | Pmod_functor (s,t,e) ->
                Pmod_functor (s,t,subst_structure e)
            | Pmod_constraint (e,t) ->
                Pmod_constraint (subst_structure e, t)
            | Pmod_apply  _ | Pmod_unpack _ | Pmod_ident  _ -> assert false
          in
          { e with pmod_desc }
        in
        let loc = match tokens with
            | (_,_,p) :: _ -> { loc with Location.loc_end = p }
            | [] -> loc
        in
        Some (Module_closing (
                Location.mkloc {
                  pstr_desc = Pstr_module (s, subst_structure m);
                  pstr_loc  = loc
                } loc,
                History.offset t
             ))
    | Outline_utils.Syntax_error ->
        (* Like Definition, but catch unhandler syntax errors, appending EOF *)
        try
          let lexer = History.wrap_lexer (ref (History.of_list tokens))
            (fake_tokens [Chunk_parser.EOF, 0] fallback_lexer)
          in
<<<<<<< HEAD
          let lexer = Chunk_parser_utils.print_tokens ~who:"chunk" lexer in
          let def = Chunk_parser.top_structure_item lexer (Lexing.from_string "") in
          Some (Definition def)
        with _ -> None
=======
          let lexer = Chunk_parser_utils.print_tokens ~who:"chunk:partial" lexer in
          match Chunk_parser.top_structure_item lexer (Lexing.from_string "") with
          | [def] -> def
          | _ -> assert false (* we're never seing type definitions here *)
        in
        Some (Partial_definitions (List.map parse_def defs))
>>>>>>> 33d674e0

let sync outlines chunks =
  (* Find last synchronisation point *)
  let outlines, chunks = History.Sync.rewind fst outlines chunks in
  (* Drop out of sync items *)
  let chunks = History.cutoff chunks in
  (* Process last items *)
  let rec aux outlines chunks =
    match History.forward outlines with
      | None -> chunks
      | Some ({ Outline.kind ; Outline.tokens },outlines') ->
          match
            try
              match sync_step kind tokens chunks with
                | Some chunk -> Some (History.insert (History.Sync.at outlines', Misc.Inl chunk) chunks)
                | None -> None
<<<<<<< HEAD
            with 
              | exn -> Some (History.insert (History.Sync.at outlines', Misc.Inr exn) chunks)
          with              
=======
            with Syntaxerr.Error _ -> None
          with
>>>>>>> 33d674e0
            | Some chunks -> aux outlines' chunks
            | None -> aux outlines' chunks
  in
  aux outlines chunks
<|MERGE_RESOLUTION|>--- conflicted
+++ resolved
@@ -19,19 +19,11 @@
 let dump_chunk t =
   List.map
   begin function
-<<<<<<< HEAD
-  | _, Misc.Inl (Definition d) -> ("definition", line d)
+  | _, Misc.Inl (Definitions []) -> assert false
+  | _, Misc.Inl (Definitions (d :: _)) -> ("definition", line d)
   | _, Misc.Inl (Module_opening (l,s,_)) -> ("opening " ^ s.Location.txt, line s)
   | _, Misc.Inl (Module_closing (d,offset)) -> ("closing after " ^ string_of_int offset, line d)
   | _, Misc.Inr exn -> ("exception", -1)
-=======
-  | _, Definitions [] -> assert false
-  | _, Definitions (d :: _) -> ("definition", line d)
-  | _, Module_opening (l,s,_) -> ("opening " ^ s.Location.txt, line s)
-  | _, Module_closing (d,offset) -> ("closing after " ^ string_of_int offset, line d)
-  | _, Partial_definitions [] -> ("empty partial_definitions", -1)
-  | _, Partial_definitions (d :: _) -> ("partial_definitions", line d)
->>>>>>> 33d674e0
   end (List.rev (History.prevs t) @ History.nexts t)
 
 let fake_tokens tokens f =
@@ -77,19 +69,13 @@
         (* reconstitute module from t *)
         let rec rewind_defs defs t =
           match History.backward t with
-<<<<<<< HEAD
-          | Some ((_,Misc.Inl (Definition d)), t') -> rewind_defs (d.Location.txt :: defs) t'
+          | Some ((_,Misc.Inl (Definitions [])), _) -> assert false
+          | Some ((_,Misc.Inl (Definitions (d::_))), t') -> rewind_defs (d.Location.txt :: defs) t'
           | Some ((_,Misc.Inl (Module_closing (d,offset))), t') ->
-=======
-          | Some ((_, Definitions []), _) -> assert false
-          | Some ((_,Definitions (d::_)), t') -> rewind_defs (d.Location.txt :: defs) t'
-          | Some ((_,Partial_definitions _), t') -> rewind_defs defs t'
-          | Some ((_,Module_closing (d,offset)), t') ->
->>>>>>> 33d674e0
               rewind_defs (d.Location.txt :: defs) (History.seek_offset offset t')
           | Some ((_,Misc.Inl (Module_opening (loc,s,m))), t') -> loc,s,m,defs,t'
           | Some ((_,Misc.Inr _), t') -> rewind_defs defs t'
-          | None -> 
+          | None ->
               let p = (match tokens with (_,loc_start,loc_end) :: _ -> Location.({loc_start;loc_end;loc_ghost = false}) | _ -> Location.none) in
               raise (Malformed_module p)
         in
@@ -124,19 +110,10 @@
           let lexer = History.wrap_lexer (ref (History.of_list tokens))
             (fake_tokens [Chunk_parser.EOF, 0] fallback_lexer)
           in
-<<<<<<< HEAD
           let lexer = Chunk_parser_utils.print_tokens ~who:"chunk" lexer in
           let def = Chunk_parser.top_structure_item lexer (Lexing.from_string "") in
-          Some (Definition def)
+          Some (Definitions def)
         with _ -> None
-=======
-          let lexer = Chunk_parser_utils.print_tokens ~who:"chunk:partial" lexer in
-          match Chunk_parser.top_structure_item lexer (Lexing.from_string "") with
-          | [def] -> def
-          | _ -> assert false (* we're never seing type definitions here *)
-        in
-        Some (Partial_definitions (List.map parse_def defs))
->>>>>>> 33d674e0
 
 let sync outlines chunks =
   (* Find last synchronisation point *)
@@ -153,14 +130,9 @@
               match sync_step kind tokens chunks with
                 | Some chunk -> Some (History.insert (History.Sync.at outlines', Misc.Inl chunk) chunks)
                 | None -> None
-<<<<<<< HEAD
-            with 
+            with
               | exn -> Some (History.insert (History.Sync.at outlines', Misc.Inr exn) chunks)
-          with              
-=======
-            with Syntaxerr.Error _ -> None
           with
->>>>>>> 33d674e0
             | Some chunks -> aux outlines' chunks
             | None -> aux outlines' chunks
   in
